import warnings

warnings.filterwarnings("ignore")

# GENERAL IMPORTS
import os

# this is needed to limit the number of scipy threads
# and let spikeinterface handle parallelization
os.environ["OPENBLAS_NUM_THREADS"] = "1"

import argparse
import numpy as np
from pathlib import Path
import json
import time
import pandas as pd
from datetime import datetime, timedelta

# SPIKEINTERFACE
import spikeinterface as si
import spikeinterface.extractors as se
import spikeinterface.preprocessing as spre

from spikeinterface.core.core_tools import check_json

# AIND
from aind_data_schema.core.processing import DataProcess

URL = "https://github.com/AllenNeuralDynamics/aind-ephys-preprocessing"
VERSION = "1.0"


data_folder = Path("../data/")
scratch_folder = Path("../scratch/")
results_folder = Path("../results/")


# define argument parser
parser = argparse.ArgumentParser(description="Preprocess AIND Neurpixels data")

debug_group = parser.add_mutually_exclusive_group()
debug_help = "Whether to run in DEBUG mode"
debug_group.add_argument("--debug", action="store_true", help=debug_help)
debug_group.add_argument("static_debug", nargs="?", default="false", help=debug_help)


# positional arguments
denoising_group = parser.add_mutually_exclusive_group()
denoising_help = "Which denoising strategy to use. Can be 'cmr' or 'destripe'"
denoising_group.add_argument("--denoising", choices=["cmr", "destripe"], help=denoising_help)
denoising_group.add_argument("static_denoising", nargs="?", default="cmr", help=denoising_help)

remove_out_channels_group = parser.add_mutually_exclusive_group()
remove_out_channels_help = "Whether to remove out channels"
remove_out_channels_group.add_argument("--no-remove-out-channels", action="store_true", help=remove_out_channels_help)
remove_out_channels_group.add_argument(
    "static_remove_out_channels", nargs="?", default="true", help=remove_out_channels_help
)

remove_bad_channels_group = parser.add_mutually_exclusive_group()
remove_bad_channels_help = "Whether to remove bad channels"
remove_bad_channels_group.add_argument("--no-remove-bad-channels", action="store_true", help=remove_bad_channels_help)
remove_bad_channels_group.add_argument(
    "static_remove_bad_channels", nargs="?", default="true", help=remove_bad_channels_help
)

max_bad_channel_fraction_group = parser.add_mutually_exclusive_group()
max_bad_channel_fraction_help = (
    "Maximum fraction of bad channels to remove. If more than this fraction, processing is skipped"
)
max_bad_channel_fraction_group.add_argument(
    "--max-bad-channel-fraction", default=0.5, help=max_bad_channel_fraction_help
)
max_bad_channel_fraction_group.add_argument(
    "static_max_bad_channel_fraction", nargs="?", default=None, help=max_bad_channel_fraction_help
)

motion_correction_group = parser.add_mutually_exclusive_group()
motion_correction_help = "How to deal with motion correction. Can be 'skip', 'compute', or 'apply'"
motion_correction_group.add_argument("--motion", choices=["skip", "compute", "apply"], help=motion_correction_help)
motion_correction_group.add_argument("static_motion", nargs="?", default="compute", help=motion_correction_help)

motion_preset_group = parser.add_mutually_exclusive_group()
motion_preset_help = (
    "What motion preset to use. Can be 'nonrigid_accurate', 'kilosort_like', or 'nonrigid_fast_and_accurate'"
)
motion_preset_group.add_argument(
    "--motion-preset",
    choices=["nonrigid_accurate", "kilosort_like", "nonrigid_fast_and_accurate"],
    help=motion_preset_help,
)
motion_preset_group.add_argument("static_motion_preset", nargs="?", default=None, help=motion_preset_help)

t_start_group = parser.add_mutually_exclusive_group()
t_start_help = (
    "Start time of the recording in seconds (assumes recording starts at 0). "
    "This parameter is ignored in case of multi-segment or multi-block recordings."
    "Default is None (start of recording)"
)
t_start_group.add_argument("static_t_start", nargs="?", default=None, help=t_start_help)
t_start_group.add_argument("--t-start", default=None, help=t_start_help)

t_stop_group = parser.add_mutually_exclusive_group()
t_stop_help = (
    "Stop time of the recording in seconds (assumes recording starts at 0). "
    "This parameter is ignored in case of multi-segment or multi-block recordings."
    "Default is None (end of recording)"
)
t_stop_group.add_argument("static_t_stop", nargs="?", default=None, help=t_stop_help)
t_stop_group.add_argument("--t-stop", default=None, help=t_stop_help)

debug_duration_group = parser.add_mutually_exclusive_group()
debug_duration_help = (
    "Duration of clipped recording in debug mode. Default is 30 seconds. Only used if debug is enabled"
)
debug_duration_group.add_argument("--debug-duration", default=30, help=debug_duration_help)
debug_duration_group.add_argument("static_debug_duration", nargs="?", default=None, help=debug_duration_help)

n_jobs_group = parser.add_mutually_exclusive_group()
n_jobs_help = (
    "Number of jobs to use for parallel processing. Default is -1 (all available cores). "
    "It can also be a float between 0 and 1 to use a fraction of available cores"
)
n_jobs_group.add_argument("static_n_jobs", nargs="?", default=None, help=n_jobs_help)
n_jobs_group.add_argument("--n-jobs", default="-1", help=n_jobs_help)

params_group = parser.add_mutually_exclusive_group()
params_file_help = "Optional json file with parameters"
params_group.add_argument("static_params_file", nargs="?", default=None, help=params_file_help)
params_group.add_argument("--params-file", default=None, help=params_file_help)
params_group.add_argument("--params-str", default=None, help="Optional json string with parameters")


if __name__ == "__main__":
    args = parser.parse_args()

    DEBUG = args.debug or args.static_debug == "true"
    DENOISING_STRATEGY = args.denoising or args.static_denoising
    REMOVE_OUT_CHANNELS = False if args.no_remove_out_channels else args.static_remove_out_channels == "true"
    REMOVE_BAD_CHANNELS = False if args.no_remove_bad_channels else args.static_remove_bad_channels == "true"
    MAX_BAD_CHANNEL_FRACTION = float(args.static_max_bad_channel_fraction or args.max_bad_channel_fraction)
    motion_arg = args.motion or args.static_motion
    MOTION_PRESET = args.static_motion_preset or args.motion_preset
    COMPUTE_MOTION = True if motion_arg != "skip" else False
    APPLY_MOTION = True if motion_arg == "apply" else False
    T_START = args.static_t_start or args.t_start
    T_STOP = args.static_t_stop or args.t_stop
    DEBUG_DURATION = float(args.static_debug_duration or args.debug_duration)

    N_JOBS = args.static_n_jobs or args.n_jobs
    N_JOBS = int(N_JOBS) if not N_JOBS.startswith("0.") else float(N_JOBS)
    PARAMS_FILE = args.static_params_file or args.params_file
    PARAMS_STR = args.params_str

    # Use CO_CPUS env variable if available
    N_JOBS_CO = os.getenv("CO_CPUS")
    N_JOBS = int(N_JOBS_CO) if N_JOBS_CO is not None else N_JOBS

    print(f"Running preprocessing with the following parameters:")
    print(f"\tDENOISING_STRATEGY: {DENOISING_STRATEGY}")
    print(f"\tREMOVE_OUT_CHANNELS: {REMOVE_OUT_CHANNELS}")
    print(f"\tREMOVE_BAD_CHANNELS: {REMOVE_BAD_CHANNELS}")
    print(f"\tMAX BAD CHANNEL FRACTION: {MAX_BAD_CHANNEL_FRACTION}")
    print(f"\tCOMPUTE_MOTION: {COMPUTE_MOTION}")
    print(f"\tAPPLY_MOTION: {APPLY_MOTION}")
    print(f"\tMOTION PRESET: {MOTION_PRESET}")
    print(f"\tT_START: {T_START}")
    print(f"\tT_STOP: {T_STOP}")
    print(f"\tN_JOBS: {N_JOBS}")

    if DEBUG:
        print(f"\nDEBUG ENABLED - Only running with {DEBUG_DURATION} seconds\n")

    if PARAMS_FILE is not None:
        print(f"\nUsing custom parameter file: {PARAMS_FILE}")
        with open(PARAMS_FILE, "r") as f:
            processing_params = json.load(f)
    elif PARAMS_STR is not None:
        processing_params = json.loads(PARAMS_STR)
    else:
        with open("params.json", "r") as f:
            processing_params = json.load(f)

    data_process_prefix = "data_process_preprocessing"

    job_kwargs = processing_params["job_kwargs"]
    job_kwargs["n_jobs"] = N_JOBS
    si.set_global_job_kwargs(**job_kwargs)

    preprocessing_params = processing_params["preprocessing"]
    preprocessing_params["denoising_strategy"] = DENOISING_STRATEGY
    preprocessing_params["remove_out_channels"] = REMOVE_OUT_CHANNELS
    preprocessing_params["remove_bad_channels"] = REMOVE_BAD_CHANNELS
    preprocessing_params["max_bad_channel_fraction"] = MAX_BAD_CHANNEL_FRACTION
    motion_params = processing_params["motion_correction"]
    motion_params["compute"] = COMPUTE_MOTION
    motion_params["apply"] = APPLY_MOTION
    if MOTION_PRESET is not None:
        motion_params["preset"] = MOTION_PRESET

    # load job json files
    job_config_json_files = [p for p in data_folder.iterdir() if p.suffix == ".json" and "job" in p.name]
    print(f"Found {len(job_config_json_files)} json configurations")

    if len(job_config_json_files) > 0:
        ####### PREPROCESSING #######
        print("\n\nPREPROCESSING")
        t_preprocessing_start_all = time.perf_counter()
        preprocessing_vizualization_data = {}

        for job_config_file in job_config_json_files:
            datetime_start_preproc = datetime.now()
            t_preprocessing_start = time.perf_counter()
            preprocessing_notes = ""

            with open(job_config_file, "r") as f:
                job_config = json.load(f)
            session_name = job_config["session_name"]
            recording_name = job_config["recording_name"]
            recording_dict = job_config["recording_dict"]

            try:
                recording = si.load_extractor(recording_dict, base_folder=data_folder)
            except:
                raise RuntimeError(
                    f"Could not find load recording {recording_name} from dict. " f"Make sure mapping is correct!"
                )

            skip_processing = False
            preprocessing_vizualization_data[recording_name] = {}
            preprocessing_output_process_json = results_folder / f"{data_process_prefix}_{recording_name}.json"
            preprocessing_output_folder = results_folder / f"preprocessed_{recording_name}"
            preprocessingviz_output_file = results_folder / f"preprocessedviz_{recording_name}.json"
            preprocessing_output_json = results_folder / f"preprocessed_{recording_name}.json"

            if DEBUG:
                recording_list = []
                for segment_index in range(recording.get_num_segments()):
                    recording_one = si.split_recording(recording)[segment_index]
                    recording_one = recording_one.frame_slice(
                        start_frame=0, end_frame=int(DEBUG_DURATION * recording.sampling_frequency)
                    )
                    recording_list.append(recording_one)
                recording = si.append_recordings(recording_list)

            print(f"Preprocessing recording: {session_name} - {recording_name}")

            if T_START is not None or T_STOP is not None:
                if recording.get_num_segments() > 1:
                    print(f"\tRecording has multiple segments. Ignoring T_START and T_STOP")
                else:
                    if T_START is None:
                        T_START = 0
                    if T_STOP is None:
                        T_STOP = recording.get_duration()
                    print(f"\tClipping recording to {T_START}-{T_STOP} s")
                    start_frame = int(float(T_START) * recording.get_sampling_frequency())
                    end_frame = int(float(T_STOP) * recording.get_sampling_frequency() + 1)
                    recording = recording.frame_slice(start_frame=start_frame, end_frame=end_frame)

            print(f"\tDuration: {np.round(recording.get_total_duration(), 2)} s")

            preprocessing_vizualization_data[recording_name]["timeseries"] = dict()
            preprocessing_vizualization_data[recording_name]["timeseries"]["full"] = dict(
                raw=recording.to_dict(relative_to=data_folder, recursive=True)
            )
            # maybe a recording is from a different source and it doesn't need to be phase shifted
            if "inter_sample_shift" in recording.get_property_keys():
                recording_ps_full = spre.phase_shift(recording, **preprocessing_params["phase_shift"])
                preprocessing_vizualization_data[recording_name]["timeseries"]["full"].update(
                    dict(phase_shift=recording_ps_full.to_dict(relative_to=data_folder, recursive=True))
                )
            else:
                recording_ps_full = recording

            recording_hp_full = spre.highpass_filter(recording_ps_full, **preprocessing_params["highpass_filter"])
            preprocessing_vizualization_data[recording_name]["timeseries"]["full"].update(
                dict(highpass=recording_hp_full.to_dict(relative_to=data_folder, recursive=True))
            )

            if recording.get_total_duration() < preprocessing_params["min_preprocessing_duration"] and not DEBUG:
                print(f"\tRecording is too short ({recording.get_total_duration()}s). Skipping further processing")
                preprocessing_notes += (
                    f"\n- Recording is too short ({recording.get_total_duration()}s). Skipping further processing\n"
                )
                channel_labels = None
                skip_processing = True
            else:
                # IBL bad channel detection
                _, channel_labels = spre.detect_bad_channels(
                    recording_hp_full, **preprocessing_params["detect_bad_channels"]
                )
                dead_channel_mask = channel_labels == "dead"
                noise_channel_mask = channel_labels == "noise"
                out_channel_mask = channel_labels == "out"
                print(f"\tBad channel detection:")
                print(
                    f"\t\t- dead channels - {np.sum(dead_channel_mask)}\n\t\t- noise channels - {np.sum(noise_channel_mask)}\n\t\t- out channels - {np.sum(out_channel_mask)}"
                )
                dead_channel_ids = recording_hp_full.channel_ids[dead_channel_mask]
                noise_channel_ids = recording_hp_full.channel_ids[noise_channel_mask]
                out_channel_ids = recording_hp_full.channel_ids[out_channel_mask]

                all_bad_channel_ids = np.concatenate((dead_channel_ids, noise_channel_ids, out_channel_ids))

                skip_processing = False
                max_bad_channel_fraction = preprocessing_params["max_bad_channel_fraction"]
                if len(all_bad_channel_ids) >= int(max_bad_channel_fraction * recording.get_num_channels()):
                    print(f"\tMore than {max_bad_channel_fraction * 100}% bad channels ({len(all_bad_channel_ids)}). ")
                    preprocessing_notes += f"\n- Found {len(all_bad_channel_ids)} bad channels."
                    if preprocessing_params["remove_bad_channels"]:
                        skip_processing = True
                        print("\tSkipping further processing for this recording.")
                        preprocessing_notes += f" Skipping further processing for this recording.\n"
                    else:
                        preprocessing_notes += "\n"
<<<<<<< HEAD

=======
>>>>>>> 1f45c47c
                if not skip_processing:
                    if preprocessing_params["remove_out_channels"]:
                        print(f"\tRemoving {len(out_channel_ids)} out channels")
                        recording_rm_out = recording_hp_full.remove_channels(out_channel_ids)
                        preprocessing_notes += f"\n- Removed {len(out_channel_ids)} outside of the brain."
                    else:
                        recording_rm_out = recording_hp_full

                    recording_processed_cmr = spre.common_reference(
                        recording_rm_out, **preprocessing_params["common_reference"]
                    )

                    bad_channel_ids = np.concatenate((dead_channel_ids, noise_channel_ids))
                    recording_interp = spre.interpolate_bad_channels(recording_rm_out, bad_channel_ids)
                    # protection against short probes
                    try:
                        recording_hp_spatial = spre.highpass_spatial_filter(
                            recording_interp, **preprocessing_params["highpass_spatial_filter"]
                        )
                    except:
                        recording_hp_spatial = None
                    preprocessing_vizualization_data[recording_name]["timeseries"]["proc"] = dict(
                        highpass=recording_rm_out.to_dict(relative_to=data_folder, recursive=True),
                        cmr=recording_processed_cmr.to_dict(relative_to=data_folder, recursive=True),
                    )
                    if recording_hp_spatial is not None:
                        preprocessing_vizualization_data[recording_name]["timeseries"]["proc"].update(
                            dict(highpass_spatial=recording_hp_spatial.to_dict(relative_to=data_folder, recursive=True))
                        )

                    denoising_strategy = preprocessing_params["denoising_strategy"]
                    if denoising_strategy == "cmr":
                        recording_processed = recording_processed_cmr
                    else:
                        recording_processed = recording_hp_spatial

                    if preprocessing_params["remove_bad_channels"]:
                        print(f"\tRemoving {len(bad_channel_ids)} channels after {denoising_strategy} preprocessing")
                        recording_processed = recording_processed.remove_channels(bad_channel_ids)
                        preprocessing_notes += f"\n- Removed {len(bad_channel_ids)} bad channels after preprocessing.\n"

                    # remove artifacts
                    if preprocessing_params["apply_remove_artifacts"]:
                        # the ecephys folder is mapped as "ecephys_session"
                        session_folder = data_folder / "ecephys_session"
                        stimulation_trigger_times = []

                        if session_folder.exists():
                            # Move to its own capsule for flexibility???
                            print(f"\tRemoving optical stimulation artifacts")
                            remove_artifact_params = preprocessing_params["remove_artifacts"]

                            # instantiate stimulation variables
                            pulse_durations = None
                            pulse_frequencies = None
                            train_durations = None
                            num_pulses = None
                            inter_pulse_intervals = None

                            # check if HARP system
                            harp_folders = [p for p in session_folder.glob("**/HarpFolder")]

                            if len(harp_folders) == 1:
                                behavior_data = None
                                behavior_folders = [p for p in session_folder.glob("**/TrainingFolder")]
                                if len(behavior_folders) == 1:
                                    behavior_folder = behavior_folders[0]
                                    json_files = [p for p in behavior_folder.iterdir() if p.suffix == ".json"]
                                    if len(json_files) == 1:
                                        json_file = json_files[0]
                                        with open(json_file) as f:
                                            behavior_data = json.load(open(json_file))
                                if behavior_data is not None:
                                    laser_info = behavior_data.get("Opto_dialog", None)
                                    stimulation_trigger_times = behavior_data.get("B_OptogeneticsTimeHarp", None)
                                    if laser_info is not None and stimulation_trigger_times is not None:
                                        active_laser_ids = [
                                            k.split("_")[1]
                                            for k, v in laser_info.items()
                                            if "Laser_" in k and v != "NA" and "calibration" not in k
                                        ]
                                        if len(active_laser_ids) != 1:
                                            print("\tFound more than one active laser. Not supported!")
                                        else:
                                            active_laser_id = active_laser_ids[0]
                                            pulse_durations = behavior_data[f"TP_PulseDur_{active_laser_id}"]
                                            pulse_frequencies = behavior_data[f"TP_Frequency_{active_laser_id}"]
                                            train_durations = behavior_data[f"TP_Duration_{active_laser_id}"]
                            else:
                                ecephys_clipped_folders = [p for p in session_folder.glob("**/ecephys_clipped")]
                                if len(ecephys_clipped_folders) == 1:
                                    ecephys_folder = ecephys_clipped_folders[0]

                                    # load CSV events file
                                    opto_csv_files = [
                                        p
                                        for p in ecephys_folder.iterdir()
                                        if p.name.endswith("csv") and "opto" in p.name
                                    ]
                                    if len(opto_csv_files) == 1:
                                        opto_csv_file = opto_csv_files[0]
                                        opto_df = pd.read_csv(opto_csv_file)

                                        # durations are in ms, we need s
                                        pulse_durations = opto_df["duration"] / 1000
                                        num_pulses = opto_df["num_pulses"]
                                        inter_pulse_intervals = opto_df["pulse_interval"] / 1000 + pulse_durations

                                        # read OE events
                                        events = se.read_openephys_event(ecephys_folder, block_index=0)
                                        evts = events.get_events(channel_id="PXIe-6341Digital Input Line")

                                        labels, counts = np.unique(evts["label"], return_counts=True)
                                        (label_index,) = np.where(counts == len(opto_df))

                                        if len(label_index) > 0:
                                            evts_opto = evts[evts["label"] == labels[label_index]]
                                            stimulation_trigger_times = evts_opto["time"]
                                        else:
                                            print("\tCould not find an event channel with the right number of events!")
                                    else:
                                        print(f"Found {len(opto_csv_files)} opto CSV files. One CSV file is required.")

                        if len(stimulation_trigger_times) > 0:
                            all_stimulation_trigger_times = []
                            for i, st in enumerate(stimulation_trigger_times):
                                pulse_duration = float(pulse_durations[i])
                                if inter_pulse_intervals is not None:
                                    inter_pulse_interval = inter_pulse_intervals[i]
                                else:
                                    assert pulse_frequencies is not None
                                    inter_pulse_interval = 1 / float(pulse_frequencies[i])
                                if num_pulses is not None:
                                    n_pulses = num_pulses[i]
                                else:
                                    assert train_durations is not None
                                    n_pulses = int(float(train_durations[i]) / inter_pulse_interval)

                                for i in range(n_pulses):
                                    all_stimulation_trigger_times.extend(
                                        [st + i * inter_pulse_interval, st + i * inter_pulse_interval + pulse_duration]
                                    )

                            evt_triggers_sync = np.searchsorted(
                                recording_processed.get_times(segment_index=segment_index),
                                all_stimulation_trigger_times,
                            )

                            recording_processed = spre.remove_artifacts(
                                recording_processed,
                                list_triggers=evt_triggers_sync,
                                ms_before=remove_artifact_params["ms_before"],
                                ms_after=remove_artifact_params["ms_after"],
                            )
                            print(f"\tFound {len(evt_triggers_sync)} optical stimulation artifacts")
                            preprocessing_notes += (
                                f"\n- Found {len(evt_triggers_sync)} optical stimulation artifacts.\n"
                            )
                        else:
                            print(f"\tFound no optical stimulation artifacts")
                            preprocessing_notes += f"\n- Found no optical stimulation artifacts.\n"

                    # motion correction
                    if motion_params["compute"]:
                        preset = motion_params["preset"]
                        print(f"\tComputing motion correction with preset: {preset}")

                        detect_kwargs = motion_params.get("detect_kwargs    ", {})
                        select_kwargs = motion_params.get("select_kwargs", {})
                        localize_peaks_kwargs = motion_params.get("localize_peaks_kwargs", {})
                        estimate_motion_kwargs = motion_params.get("estimate_motion_kwargs", {})
                        interpolate_motion_kwargs = motion_params.get("interpolate_motion_kwargs", {})

                        motion_folder = results_folder / f"motion_{recording_name}"
                        recording_corrected = spre.correct_motion(
                            recording_processed,
                            preset=preset,
                            folder=motion_folder,
                            detect_kwargs=detect_kwargs,
                            select_kwargs=select_kwargs,
                            localize_peaks_kwargs=localize_peaks_kwargs,
                            estimate_motion_kwargs=estimate_motion_kwargs,
                            interpolate_motion_kwargs=interpolate_motion_kwargs,
                        )
                        if motion_params["apply"]:
                            print(f"\tApplying motion correction")
                            recording_processed = recording_corrected

                    recording_saved = recording_processed.save(folder=preprocessing_output_folder)
                    recording_processed.dump_to_json(preprocessing_output_json, relative_to=data_folder)
                    recording_drift = recording_saved
                    drift_relative_folder = results_folder

            if skip_processing:
                # in this case, processed timeseries will not be visualized
                preprocessing_vizualization_data[recording_name]["timeseries"]["proc"] = None
                recording_drift = recording_hp_full
                drift_relative_folder = data_folder
                # make a dummy file if too many bad channels to skip downstream processing
                preprocessing_output_folder.mkdir()
                error_file = preprocessing_output_folder / "error.txt"
                error_file.write_text("Too many bad channels")

            # store recording for drift visualization
            preprocessing_vizualization_data[recording_name]["drift"] = dict(
                recording=recording_drift.to_dict(relative_to=drift_relative_folder, recursive=True)
            )
            with open(preprocessingviz_output_file, "w") as f:
                json.dump(check_json(preprocessing_vizualization_data), f, indent=4)

            t_preprocessing_end = time.perf_counter()
            elapsed_time_preprocessing = np.round(t_preprocessing_end - t_preprocessing_start, 2)

            # save params in output
            preprocessing_params["recording_name"] = recording_name
            if channel_labels is not None:
                preprocessing_outputs = dict(
                    channel_labels=channel_labels.tolist(),
                )
            else:
                preprocessing_outputs = dict()
            preprocessing_process = DataProcess(
                name="Ephys preprocessing",
                software_version=VERSION,  # either release or git commit
                start_date_time=datetime_start_preproc,
                end_date_time=datetime_start_preproc + timedelta(seconds=np.floor(elapsed_time_preprocessing)),
                input_location=str(data_folder),
                output_location=str(results_folder),
                code_url=URL,
                parameters=preprocessing_params,
                outputs=preprocessing_outputs,
                notes=preprocessing_notes,
            )
            with open(preprocessing_output_process_json, "w") as f:
                f.write(preprocessing_process.model_dump_json(indent=3))

        t_preprocessing_end_all = time.perf_counter()
        elapsed_time_preprocessing_all = np.round(t_preprocessing_end_all - t_preprocessing_start_all, 2)

        print(f"PREPROCESSING time: {elapsed_time_preprocessing_all}s")<|MERGE_RESOLUTION|>--- conflicted
+++ resolved
@@ -315,10 +315,7 @@
                         preprocessing_notes += f" Skipping further processing for this recording.\n"
                     else:
                         preprocessing_notes += "\n"
-<<<<<<< HEAD
-
-=======
->>>>>>> 1f45c47c
+
                 if not skip_processing:
                     if preprocessing_params["remove_out_channels"]:
                         print(f"\tRemoving {len(out_channel_ids)} out channels")
