<<<<<<< HEAD
# hash:sha256:f210e2562d533851b99272e809ea5d44796de4b1b2a8ec7e8c3a8efdc4fa5916
=======
# hash:sha256:927106cefa339eb1af4ae473ed855b352d2df7cf2d22c4e257f82f502264b82e
>>>>>>> 9ef7b85c
ARG REGISTRY_HOST
FROM $REGISTRY_HOST/codeocean/jupyterlab:3.6.1-miniconda4.12.0-python3.9-ubuntu20.04

ARG DEBIAN_FRONTEND=noninteractive
ARG GIT_ASKPASS
COPY git-askpass /

RUN pip install -U --no-cache-dir \
    aind-data-schema==1.3.0 \
    aind-log-utils==0.2.3 \
<<<<<<< HEAD
=======
    s3fs==2025.5.1 \
>>>>>>> 9ef7b85c
    spikeinterface[full]==0.103.0 \
    torch==2.6.0 \
    wavpack-numcodecs==0.2.2<|MERGE_RESOLUTION|>--- conflicted
+++ resolved
@@ -1,8 +1,4 @@
-<<<<<<< HEAD
 # hash:sha256:f210e2562d533851b99272e809ea5d44796de4b1b2a8ec7e8c3a8efdc4fa5916
-=======
-# hash:sha256:927106cefa339eb1af4ae473ed855b352d2df7cf2d22c4e257f82f502264b82e
->>>>>>> 9ef7b85c
 ARG REGISTRY_HOST
 FROM $REGISTRY_HOST/codeocean/jupyterlab:3.6.1-miniconda4.12.0-python3.9-ubuntu20.04
 
@@ -13,10 +9,7 @@
 RUN pip install -U --no-cache-dir \
     aind-data-schema==1.3.0 \
     aind-log-utils==0.2.3 \
-<<<<<<< HEAD
-=======
     s3fs==2025.5.1 \
->>>>>>> 9ef7b85c
     spikeinterface[full]==0.103.0 \
     torch==2.6.0 \
     wavpack-numcodecs==0.2.2