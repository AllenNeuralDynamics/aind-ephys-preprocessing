--- conflicted
+++ resolved
@@ -1,8 +1,4 @@
-<<<<<<< HEAD
 # hash:sha256:b867f0dd0310941ab083ab10f5609cf1ca63f68bd78f0fc84f755632626cf96a
-=======
-# hash:sha256:5ce86b8c8b6a03c200d182a8138c8cc5c5b93eddf7da69fbfdac4c4893796612
->>>>>>> 9d57dfcd
 ARG REGISTRY_HOST
 FROM $REGISTRY_HOST/codeocean/jupyterlab:3.6.1-miniconda4.12.0-python3.9-ubuntu20.04
 
@@ -18,11 +14,6 @@
 RUN pip install -U --no-cache-dir \
     aind-data-schema==1.3.0 \
     aind-log-utils==0.2.3 \
-<<<<<<< HEAD
     spikeinterface[full]==0.101.2 \
     torch==2.2.0 \
-=======
-    spikeinterface[full]==0.102.1 \
-    torch==2.6.0 \
->>>>>>> 9d57dfcd
     wavpack-numcodecs==0.2.2